#!/usr/bin/python

""" GLOBUS UPLOADER SERVICE
    This will query Postgres for Globus tasks that are marked as
    'SUCCEEDED' but not yet 'PROCESSED' and notify Clowder to
    process the contents.
"""

import os, shutil, json, time, datetime, thread, copy, atexit, collections, fcntl
import logging, logging.config, logstash
import requests
import signal
import psycopg2
from psycopg2.extensions import ISOLATION_LEVEL_AUTOCOMMIT
from io import BlockingIOError
from urllib3.filepost import encode_multipart_formdata

from pyclowder.datasets import download_metadata
from terrautils.metadata import clean_metadata
from terrautils.extractors import build_dataset_hierarchy

rootPath = "/home/globusmonitor"

"""
Config file has 2 important entries which do not have default values:
{
    "globus": {
*** (1) The valid_users sub-object describes which users can submit jobs ***
        "valid_users": {
            <globus username>: {
                "password": <globus password>,
                "endpoint_id": <globus endpoint ID corresponding to user>
            }
        }
    },
    "clowder": {
        "user_map": {
*** (2) The user_map sub-object maps a Globus user to the Clowder credentials that upload that user's files. ***
            <globus username>: {
                "clowder_user": <clowder username>
                "clowder_pass": <clowder password>
            }
        }
    }
"""
config = {}

# Store any PENDING task ID here
current_task = None

# ----------------------------------------------------------
# SHARED UTILS
# ----------------------------------------------------------
"""Create copy of dict in safe manner for multi-thread access (won't change during copy iteration)"""
def safeCopy(obj):
    # Iterate across a copy since we'll be changing object
    copied = False
    while not copied:
        try:
            newObj = copy.deepcopy(obj)
            copied = True
        except RuntimeError:
            # This can occur on the deepcopy step if another thread is accessing object
            time.sleep(0.1)

    return newObj

"""Attempt to lock a file so API and monitor don't write at once, and wait if unable"""
def lockFile(f):
    # From http://tilde.town/~cristo/file-locking-in-python.html
    while True:
        try:
            fcntl.flock(f, fcntl.LOCK_EX | fcntl.LOCK_NB)
            return
        except (BlockingIOError, IOError) as e:
            # Try again in 1/10th of a second
            time.sleep(0.1)

"""Nested update of python dictionaries for config parsing"""
def updateNestedDict(existing, new):
    # Adapted from http://stackoverflow.com/questions/3232943/update-value-of-a-nested-dictionary-of-varying-depth
    for k, v in new.iteritems():
        if isinstance(existing, collections.Mapping):
            if isinstance(v, collections.Mapping):
                r = updateNestedDict(existing.get(k, {}), v)
                existing[k] = r
            else:
                existing[k] = new[k]
        else:
            existing = {k: new[k]}
    return existing

"""Load contents of .json file into a JSON object"""
def loadJsonFile(filename):
    try:
        f = open(filename)
        jsonObj = json.load(f)
        f.close()
        return jsonObj
    except IOError:
        logger.error("- unable to open %s" % filename)
        return {}

"""Find list of file objects in a given dataset"""
def fetchDatasetFileList(datasetId, requestsSession):
    clowkey = config['clowder']['secret_key']
    filelist = requests.get(config['clowder']['host']+"/api/datasets/%s/listFiles?key=%s" % (datasetId, clowkey),
                            headers={"Content-Type": "application/json"})

    if filelist.status_code == 200:
        return filelist.json()
    else:
        logger.error("- cannot find file list for dataset %s" % datasetId)
        return []


# ----------------------------------------------------------
# POSTGRES LOGGING COMPONENTS
# ----------------------------------------------------------
"""Return a connection to the PostgreSQL database"""
def connectToPostgres():
    """
    If globusmonitor database does not exist yet:
        $ initdb /home/globusmonitor/postgres/data
        $ pg_ctl -D /home/globusmonitor/postgres/data -l /home/globusmonitor/postgres/log
        $   createdb globusmonitor
    """
    psql_db = os.getenv("POSTGRES_DATABASE", config['postgres']['database'])
    psql_host = os.getenv("POSTGRES_HOST", config['postgres']['host'])
    psql_user = os.getenv("POSTGRES_USER", config['postgres']['username'])
    psql_pass = os.getenv("POSTGRES_PASSWORD", config['postgres']['password'])

    try:
        conn = psycopg2.connect(dbname=psql_db, user=psql_user, password=psql_pass, host=psql_host)
    except:
        # Attempt to create database if not found
        conn = psycopg2.connect(dbname='postgres', host=psql_host)
        conn.set_isolation_level(ISOLATION_LEVEL_AUTOCOMMIT)
        curs = conn.cursor()
        curs.execute('CREATE DATABASE %s;' % psql_db)
        curs.close()
        conn.commit()
        conn.close()

        conn = psycopg2.connect(dbname=psql_db, user=psql_user, password=psql_pass, host=psql_host)
        initializeDatabase(conn)

    logger.info("Connected to Postgres")
    return conn

"""Create PostgreSQL database tables"""
def initializeDatabase(db_connection):
    # Table creation queries
    ct_tasks = "CREATE TABLE globus_tasks (globus_id TEXT PRIMARY KEY NOT NULL, status TEXT NOT NULL, received TEXT NOT NULL, completed TEXT, globus_user TEXT, contents JSON);"
    ct_dsets = "CREATE TABLE datasets (name TEXT PRIMARY KEY NOT NULL, clowder_id TEXT NOT NULL);"
    ct_colls = "CREATE TABLE collections (name TEXT PRIMARY KEY NOT NULL, clowder_id TEXT NOT NULL);"

    # Index creation queries
    ix_tasks = "CREATE UNIQUE INDEX globus_idx ON globus_tasks (globus_id);"
    ix_dsets = "CREATE UNIQUE INDEX dset_idx ON datasets (name);"
    ix_colls = "CREATE UNIQUE INDEX coll_idx ON collections (name);"

    # Execute each query
    curs = db_connection.cursor()
    logger.info("Creating PostgreSQL tables...")
    curs.execute(ct_tasks)
    curs.execute(ct_dsets)
    curs.execute(ct_colls)
    logger.info("Creating PostgreSQL indexes...")
    curs.execute(ix_tasks)
    curs.execute(ix_dsets)
    curs.execute(ix_colls)
    curs.close()
    db_connection.commit()

    logger.info("PostgreSQL initialization complete.")

"""Write a Globus task into PostgreSQL, insert/update as needed"""
def writeTaskToDatabase(task):
    gid = task['globus_id']
    stat = task['status']
    recv = task['received']
    comp = task['completed']
    guser = task['user']
    jbody = json.dumps(task['contents'])

    # Attempt to insert, update if globus ID already exists
    q_insert = "INSERT INTO globus_tasks (globus_id, status, received, completed, globus_user, contents) " \
               "VALUES ('%s', '%s', '%s', '%s', '%s', '%s') " \
               "ON CONFLICT (globus_id) DO UPDATE " \
               "SET status='%s', received='%s', completed='%s', globus_user='%s', contents='%s';" % (
                   gid, stat, recv, comp, guser, jbody, stat, recv, comp, guser, jbody)

    curs = psql_conn.cursor()
    #logger.debug("Writing task %s to PostgreSQL..." % gid)
    curs.execute(q_insert)
    psql_conn.commit()
    curs.close()

"""Fetch all Globus tasks with a particular status"""
def getNextUnprocessedTask(status="SUCCEEDED", reverse=False):

    # Use Common Table Expression to update status to PENDING and return row at the same time
    if reverse:
        q_fetch = "WITH cte AS (SELECT globus_id FROM globus_tasks where STATUS = '%s' ORDER BY completed DESC LIMIT 1 FOR UPDATE SKIP LOCKED) UPDATE globus_tasks gt  SET status = 'PENDING' FROM cte WHERE gt.globus_id = cte.globus_id RETURNING *" %status

    else:
        q_fetch = "WITH cte AS (SELECT globus_id FROM globus_tasks where STATUS = '%s' ORDER BY completed ASC LIMIT 1 FOR UPDATE SKIP LOCKED) UPDATE globus_tasks gt  SET status = 'PENDING' FROM cte WHERE gt.globus_id = cte.globus_id RETURNING *" %status

    nextTask = None

    try:
        curs = psql_conn.cursor()
        logger.debug("Fetching next %s task from PostgreSQL..." % status)
        curs.execute(q_fetch)
        for result in curs:
            nextTask = {
                "globus_id": result[0],
                "status": result[1],
                "received": result[2],
                "completed": result[3],
                "user": result[4],
                "contents": result[5]
            }
        curs.close()
    except Exception as e:
        logger.error("Exception fetching task: %s" % str(e))

    if nextTask:
        current_task = nextTask['globus_id']
        logger.debug("Found task %s [%s]" % (nextTask['globus_id'], nextTask['completed']))
    else:
        current_task = None
        logger.debug("No task found.")
    return nextTask

"""Write dataset (name -> clowder_id) mapping to PostgreSQL database"""
def writeDatasetRecordToDatabase(dataset_name, dataset_id):

    q_insert = "INSERT INTO datasets (name, clowder_id) VALUES ('%s', '%s') " \
               "ON CONFLICT (name) DO UPDATE SET clowder_id='%s';" % (
                   dataset_name, dataset_id, dataset_id)

    curs = psql_conn.cursor()
    #logger.debug("Writing dataset %s to PostgreSQL..." % dataset_name)
    curs.execute(q_insert)
    psql_conn.commit()
    curs.close()

"""Write collection (name -> clowder_id) mapping to PostgreSQL database"""
def writeCollectionRecordToDatabase(collection_name, collection_id):

    q_insert = "INSERT INTO collections (name, clowder_id) VALUES ('%s', '%s') " \
               "ON CONFLICT (name) DO UPDATE SET clowder_id='%s';" % (
                   collection_name, collection_id, collection_id)

    curs = psql_conn.cursor()
    #logger.debug("Writing collection %s to PostgreSQL..." % collection_name)
    curs.execute(q_insert)
    psql_conn.commit()
    curs.close()

"""Remove PENDING status from any ongoing processing if this is killed"""
def gracefulExit():
    if current_task:
        curs = psql_conn.cursor()
        query = "update globus_tasks set STATUS='SUCCEEDED' where globus_id = %s;" % current_task
        logger.debug("Gracefully resolving PENDING for %s" % current_task)
        curs.execute(query)
        curs.close()


# ----------------------------------------------------------
# SERVICE COMPONENTS
# ----------------------------------------------------------
"""Send Clowder necessary details to load local file after Globus transfer complete"""
def notifyClowderOfCompletedTask(task):
    # Verify that globus user has a mapping to clowder credentials in config file
    globUser = task['user']
    userMap = config['clowder']['user_map']

    if globUser in userMap:
        logger.info("%s task complete; notifying Clowder" % task['globus_id'], extra={
            "globus_id": task['globus_id'],
            "action": "NOTIFYING CLOWDER OF COMPLETION"
        })
        clowder_host = config['clowder']['host']
        clowder_key  = config['clowder']['secret_key']
        clowder_user = userMap[globUser]['clowder_user']
        clowder_pass = userMap[globUser]['clowder_pass']
        clowder_id = userMap[globUser]['clowder_id']
        clowder_context = userMap[globUser]['context']

        sess = requests.Session()
        sess.auth = (clowder_user, clowder_pass)

        # Response can be OK, RETRY or ERROR
        response = "OK"

        # Prepare upload object with all file(s) found
        updatedTask = safeCopy(task)

        space_id = task['contents']['space_id'] if 'space_id' in task['contents'] else config['clowder']['primary_space']
        for ds in task['contents']:
            # Skip any unexpected files at root level, e.g.
            #   /home/clowder/sites/ua-mac/raw_data/GetFluorescenceValues.m
            #   /home/clowder/sites/ua-mac/raw_data/irrigation/2017-06-04/@Recycle/flowmetertotals_March-2017.csv",
            if ds in ["LemnaTec - MovingSensor"] or ds.find("@Recycle") > -1:
                continue
                
            filesQueued = []
            fileFormData = []
            datasetMD = None
            datasetMDFile = False
            lastFile = None
            lastFileKey = None
            sensorname = ds.split(" - ")[0]

            logger.info("%s -- Processing [%s]" % (task['globus_id'], ds))

            # Assign dataset-level metadata if provided
            if "md" in task['contents'][ds]:
                datasetMD = task['contents'][ds]['md']

            # Add local files to dataset by path
            if 'files' in task['contents'][ds]:
                for fkey in task['contents'][ds]['files']:
                    fobj = task['contents'][ds]['files'][fkey]
                    if 'clowder_id' not in fobj or fobj['clowder_id'] == "":
                        if os.path.exists(fobj['path']):
                            if fobj['name'].find("metadata.json") == -1:
                                if 'md' in fobj:
                                    # Use [1,-1] to avoid json.dumps wrapping quotes
                                    # Replace \" with " to avoid json.dumps escaping quotes
                                    mdstr = ', "md":' + json.dumps(fobj['md'])[1:-1].replace('\\"', '"')
                                else:
                                    mdstr = ""
                                filesQueued.append((fobj['path'], mdstr))
                                lastFile = fobj['name']
                                lastFileKey = fkey
                            else:
                                try:
                                    datasetMD = loadJsonFile(fobj['path'])
                                    datasetMDFile = fkey
                                except:
                                    logger.error("[%s] could not decode JSON from %s" % (ds, fobj['path']))
                                    updatedTask['contents'][ds]['files'][fkey]['clowder_id'] = "FILE NOT FOUND"
                                    updatedTask['contents'][ds]['files'][fkey]['error'] = "Failed to load JSON"
                                    writeTaskToDatabase(updatedTask)
                                    if response == "OK": response = "ERROR" # Don't overwrite a RETRY
                        else:
                            logger.error("[%s] file not found: %s" % (ds, fobj['path']))
                            updatedTask['contents'][ds]['files'][fkey]['clowder_id'] = "FILE NOT FOUND"
                            updatedTask['contents'][ds]['files'][fkey]['error'] = "File not found"
                            writeTaskToDatabase(updatedTask)
                            if response == "OK": response = "ERROR" # Don't overwrite a RETRY

            if len(filesQueued)>0 or datasetMD:
                # Try to clean metadata first
                if datasetMD:
                    cleaned_dsmd = None
                    try:
                        cleaned_dsmd = clean_metadata(datasetMD, sensorname)
                    except Exception as e:
                        logger.error("[%s] could not clean md: %s" % (ds, str(e)))
                        task['contents'][ds]['error'] = "Could not clean metadata: %s" % str(e)
                        # TODO: possible this could be recoverable with more info from clean_metadata
                        if response == "OK": response = "ERROR" # Don't overwrite a RETRY

                if ds.find(" - ") > -1:
                    # e.g. "co2Sensor - 2016-12-25" or "VNIR - 2016-12-25__12-32-42-123"
                    c_sensor = ds.split(" - ")[0]
                    c_date  = ds.split(" - ")[1]
                    c_year  = c_date.split('-')[0]
                    c_month = c_date.split('-')[1]
                    if c_date.find("__") == -1:
                        # If we only have a date and not a timestamp, don't create date collection
                        c_date = None
                    else:
                        c_date = c_date.split("__")[0].split("-")[2]
                else:
                    c_sensor, c_date, c_year, c_month = ds, None, None, None

                # Get dataset from clowder, or create & associate with collections
                try:
                    hierarchy_host = clowder_host + ("/" if not clowder_host.endswith("/") else "")
                    dsid = build_dataset_hierarchy(hierarchy_host, clowder_key, clowder_user, clowder_pass, space_id,
                                                   c_sensor, c_year, c_month, c_date, ds)
                    logger.info("   [%s] id: %s" % (ds, dsid))
                except Exception as e:
                    logger.error("[%s] could not build hierarchy: %s" % (ds, str(e)))
                    task['contents'][ds]['retry'] = "Count not build dataset hierarchy: %s" % str(e)
                    response = "RETRY"
                    continue

                if dsid:
                    dsFileList = fetchDatasetFileList(dsid, sess)
                    # Only send files not already present in dataset by path
                    for queued in filesQueued:
                        alreadyStored = False
                        for storedFile in dsFileList:
                            if queued[0] == storedFile['filepath']:
                                logger.info("   skipping file %s (already uploaded)" % queued[0])
                                alreadyStored = True
                                break
                        if not alreadyStored:
                            fileFormData.append(("file",'{"path":"%s"%s}' % (queued[0], queued[1])))

                    if datasetMD and cleaned_dsmd:
                        # Check for existing metadata from the site user
                        alreadyAttached = False
                        md_existing = download_metadata(None, hierarchy_host, clowder_key, dsid)
                        for mdobj in md_existing:
                            if 'agent' in mdobj and 'user_id' in mdobj['agent']:
                                if mdobj['agent']['user_id'] == "https://terraref.ncsa.illinois.edu/clowder/api/users/%s" % clowder_id:
                                    logger.info("   skipping metadata (already attached)")
                                    alreadyAttached = True
                                    break
                        if not alreadyAttached:
                            md = {
                                "@context": ["https://clowder.ncsa.illinois.edu/contexts/metadata.jsonld",
                                             {"@vocab": clowder_context}],
                                "content": cleaned_dsmd,
                                "agent": {
                                    "@type": "cat:user",
                                    "user_id": "https://terraref.ncsa.illinois.edu/clowder/api/users/%s" % clowder_id
                                }
                            }
<<<<<<< HEAD
                            dsmd = sess.post(clowder_host+"/api/datasets/"+dsid+"/metadata.jsonld",
                                             headers={'Content-Type':'application/json'},
                                             data=json.dumps(md))

                            if dsmd.status_code in [500, 502, 504]:
                                logger.error("[%s] failed to attach metadata (%s: %s)" % (ds, dsmd.status_code, dsmd.text))
                                updatedTask['contents'][ds]['files'][datasetMDFile]['retry'] = "%s: %s" % (dsmd.status_code, dsmd.text)
                                response = "RETRY"
                            elif dsmd.status_code != 200:
                                logger.error("[%s] failed to attach metadata (%s: %s)" % (ds, dsmd.status_code, dsmd.text))
                                updatedTask['contents'][ds]['files'][datasetMDFile]['error'] = "%s: %s" % (dsmd.status_code, dsmd.text)
                                response = "ERROR"
=======
                        }
                        dsmd = sess.post(clowder_host+"/api/datasets/"+dsid+"/metadata.jsonld",
                                         headers={'Content-Type':'application/json'},
                                         data=json.dumps(md))

                        if dsmd.status_code in [104, 500, 502, 504]:
                            logger.error("[%s] failed to attach metadata (%s: %s)" % (ds, dsmd.status_code, dsmd.text))
                            response = "RETRY"
                        elif dsmd.status_code != 200:
                            logger.error("[%s] failed to attach metadata (%s: %s)" % (ds, dsmd.status_code, dsmd.text))
                            response = "ERROR"
                        else:
                            if datasetMDFile:
                                logger.info("++ added metadata from .json file to dataset %s" % ds, extra={
                                    "dataset_name": ds,
                                    "dataset_id": dsid,
                                    "action": "METADATA ADDED",
                                    "metadata": datasetMD
                                })
                                updatedTask['contents'][ds]['files'][datasetMDFile]['metadata_loaded'] = True
                                updatedTask['contents'][ds]['files'][datasetMDFile]['clowder_id'] = "attached to dataset"
                                writeTaskToDatabase(updatedTask)
>>>>>>> 355de195
                            else:
                                if datasetMDFile:
                                    logger.info("   [%s] added metadata from .json file" % ds, extra={
                                        "dataset_name": ds,
                                        "dataset_id": dsid,
                                        "action": "METADATA ADDED",
                                        "metadata": datasetMD
                                    })
                                    updatedTask['contents'][ds]['files'][datasetMDFile]['metadata_loaded'] = True
                                    updatedTask['contents'][ds]['files'][datasetMDFile]['clowder_id'] = "attached to dataset"
                                    writeTaskToDatabase(updatedTask)
                                else:
                                    # Remove metadata from activeTasks on success even if file upload fails in next step, so we don't repeat md
                                    logger.info("   [%s] added metadata" % ds, extra={
                                        "dataset_name": ds,
                                        "dataset_id": dsid,
                                        "action": "METADATA ADDED",
                                        "metadata": datasetMD
                                    })
                                    del updatedTask['contents'][ds]['md']
                                    writeTaskToDatabase(updatedTask)

                    if len(fileFormData)>0:
                        # Upload collected files for this dataset
                        # Boundary encoding from http://stackoverflow.com/questions/17982741/python-using-reuests-library-for-multipart-form-data
                        logger.info("   [%s] uploading unprocessed files" % ds, extra={
                            "dataset_id": dsid,
                            "dataset_name": ds,
                            "action": "UPLOADING FILES",
                            "filelist": fileFormData
                        })

                        (content, header) = encode_multipart_formdata(fileFormData)
                        fi = sess.post(clowder_host+"/api/uploadToDataset/"+dsid,
                                       headers={'Content-Type':header},
                                       data=content)

                        if fi.status_code in [104, 500, 502, 504]:
                            logger.error("[%s] failed to attach files (%s: %s)" % (ds, fi.status_code, fi.text))
                            updatedTask['contents'][ds]['files'][datasetMDFile]['retry'] = "%s: %s" % (fi.status_code, fi.text)
                            response = "RETRY"
                        if fi.status_code != 200:
                            logger.error("[%s] failed to attach files (%s: %s)" % (ds, fi.status_code, fi.text))
                            updatedTask['contents'][ds]['files'][datasetMDFile]['error'] = "%s: %s" % (fi.status_code, fi.text)
                            response = "ERROR"
                        else:
                            loaded = fi.json()
                            if 'ids' in loaded:
                                for fobj in loaded['ids']:
                                    logger.info("   [%s] added file %s" % (ds, fobj['name']))
                                    for fkey in updatedTask['contents'][ds]['files']:
                                        if updatedTask['contents'][ds]['files'][fkey]['name'] == fobj['name']:
                                            updatedTask['contents'][ds]['files'][fkey]['clowder_id'] = fobj['id']
                                            # remove any previous retry/error messages
                                            if 'retry' in updatedTask['contents'][ds]['files'][fkey]:
                                                del(updatedTask['contents'][ds]['files'][fkey]['retry'])
                                            if 'error' in updatedTask['contents'][ds]['files'][fkey]:
                                                del(updatedTask['contents'][ds]['files'][fkey]['error'])
                                            break
                                    writeTaskToDatabase(updatedTask)
                            else:
                                logger.info("   [%s] added file %s" % (ds, lastFile))
                                updatedTask['contents'][ds]['files'][lastFileKey]['clowder_id'] = loaded['id']
                                # remove any previous retry/error messages
                                if 'retry' in updatedTask['contents'][ds]['files'][lastFileKey]:
                                    del(updatedTask['contents'][ds]['files'][lastFileKey]['retry'])
                                if 'error' in updatedTask['contents'][ds]['files'][lastFileKey]:
                                    del(updatedTask['contents'][ds]['files'][lastFileKey]['error'])
                                writeTaskToDatabase(updatedTask)

        return response
    else:
        logger.error("%s task: no credentials for Globus user %s" % (task['globus_id'], globUser))
        return "ERROR"

"""Work on completed Globus transfers to process them into Clowder"""
def clowderSubmissionLoop():
    clowderWait = config['clowder']['globus_processing_frequency'] - 1
    while True:
        time.sleep(1)
        clowderWait += 1

        # Check with Globus for any status updates on monitored tasks
        if clowderWait >= config['clowder']['globus_processing_frequency']:
            # First handle all regular tasks
            task = getNextUnprocessedTask()
            while task:
                globusID = task['globus_id']
                try: 
                    clowderDone = notifyClowderOfCompletedTask(task)
                    if clowderDone == "OK":
                        logger.info("%s task successfully processed!" % globusID, extra={
                            "globus_id": globusID,
                            "action": "PROCESSING COMPLETE"
                        })
                        task['status'] = 'PROCESSED'
                        writeTaskToDatabase(task)
                    else:
                        logger.error("%s not successfully processed; marking %s" % (globusID, clowderDone))
                        task['status'] = clowderDone
                        writeTaskToDatabase(task)
                except SocketError as e:
                    if e.errno != errno.ECONNRESET:
                        logger.error("Exception processing task %s; marking ERROR (%s)" % (globusID, str(e)))
                        task['status'] = 'ERROR'
                        writeTaskToDatabase(task)
                    else:
                        logger.error("Connection reset on %s; marking RETRY (%s)" % (globusID, str(e)))
                        task['status'] = 'RETRY'
                        writeTaskToDatabase(task)
                except ConnectionError as e:
                    logger.error("Connection error on %s; marking RETRY (%s)" % (globusID, str(e)))
                    task['status'] = 'RETRY'
                    writeTaskToDatabase(task)
                except Exception as e:
                    logger.error("Exception processing task %s; marking ERROR (%s)" % (globusID, str(e)))
                    task['status'] = 'ERROR'
                    writeTaskToDatabase(task)
   
                task = getNextUnprocessedTask()
  
            # Next attempt to handle any ERROR tasks a second time
            task = getNextUnprocessedTask("RETRY", reverse=True)
            while task:
                globusID = task['globus_id']
                try: 
                    clowderDone = notifyClowderOfCompletedTask(task)
                    if clowderDone == "OK":
                        logger.info("%s task successfully processed!" % globusID, extra={
                            "globus_id": globusID,
                            "action": "PROCESSING COMPLETE"
                        })
                        task['status'] = 'PROCESSED'
                        writeTaskToDatabase(task)
                    else:
                        logger.error("%s not successfully processed; marking %s" % (globusID, clowderDone))
                        task['status'] = clowderDone
                        writeTaskToDatabase(task)
                except SocketError as e:
                    if e.errno != errno.ECONNRESET:
                        logger.error("Exception processing task %s; marking ERROR (%s)" % (globusID, str(e)))
                        task['status'] = 'ERROR'
                        writeTaskToDatabase(task)
                    else:
                        logger.error("Connection reset on %s; marking RETRY (%s)" % (globusID, str(e)))
                        task['status'] = 'RETRY'
                        writeTaskToDatabase(task)
                except ConnectionError as e:
                    logger.error("Connection error on %s; marking RETRY (%s)" % (globusID, str(e)))
                    task['status'] = 'RETRY'
                    writeTaskToDatabase(task)
                except Exception as e:
                    logger.error("Exception processing task %s; marking ERROR" % globusID, str(e))
                    task['status'] = 'ERROR'
                    writeTaskToDatabase(task)
 
                task = getNextUnprocessedTask("RETRY", reverse=True)

            clowderWait = 0

if __name__ == '__main__':
    signal.signal(signal.SIGINT, gracefulExit)
    signal.signal(signal.SIGTERM, gracefulExit)

    # Try to load custom config file, falling back to default values where not overridden
    config = loadJsonFile(os.path.join(rootPath, "config_default.json"))
    if os.path.exists(os.path.join(rootPath, "data/config_custom.json")):
        print("...loading configuration from config_custom.json")
        config = updateNestedDict(config, loadJsonFile(os.path.join(rootPath, "data/config_custom.json")))
    else:
        print("...no custom configuration file found. using default values")

    # Initialize logger handlers
    with open(os.path.join(rootPath,"config_logging.json"), 'r') as f:
        log_config = json.load(f)
        main_log_file = os.path.join(config["log_path"], "log_uploader.txt")
        log_config['handlers']['file']['filename'] = main_log_file
        if not os.path.exists(config["log_path"]):
            os.makedirs(config["log_path"])
        if not os.path.isfile(main_log_file):
            open(main_log_file, 'a').close()
        logging.config.dictConfig(log_config)
    logger = logging.getLogger('gantry')

    psql_conn = connectToPostgres()

    logger.info("- initializing service")
    # Create thread for service to begin monitoring
    clowderSubmissionLoop()<|MERGE_RESOLUTION|>--- conflicted
+++ resolved
@@ -426,7 +426,7 @@
                                     "user_id": "https://terraref.ncsa.illinois.edu/clowder/api/users/%s" % clowder_id
                                 }
                             }
-<<<<<<< HEAD
+
                             dsmd = sess.post(clowder_host+"/api/datasets/"+dsid+"/metadata.jsonld",
                                              headers={'Content-Type':'application/json'},
                                              data=json.dumps(md))
@@ -439,30 +439,6 @@
                                 logger.error("[%s] failed to attach metadata (%s: %s)" % (ds, dsmd.status_code, dsmd.text))
                                 updatedTask['contents'][ds]['files'][datasetMDFile]['error'] = "%s: %s" % (dsmd.status_code, dsmd.text)
                                 response = "ERROR"
-=======
-                        }
-                        dsmd = sess.post(clowder_host+"/api/datasets/"+dsid+"/metadata.jsonld",
-                                         headers={'Content-Type':'application/json'},
-                                         data=json.dumps(md))
-
-                        if dsmd.status_code in [104, 500, 502, 504]:
-                            logger.error("[%s] failed to attach metadata (%s: %s)" % (ds, dsmd.status_code, dsmd.text))
-                            response = "RETRY"
-                        elif dsmd.status_code != 200:
-                            logger.error("[%s] failed to attach metadata (%s: %s)" % (ds, dsmd.status_code, dsmd.text))
-                            response = "ERROR"
-                        else:
-                            if datasetMDFile:
-                                logger.info("++ added metadata from .json file to dataset %s" % ds, extra={
-                                    "dataset_name": ds,
-                                    "dataset_id": dsid,
-                                    "action": "METADATA ADDED",
-                                    "metadata": datasetMD
-                                })
-                                updatedTask['contents'][ds]['files'][datasetMDFile]['metadata_loaded'] = True
-                                updatedTask['contents'][ds]['files'][datasetMDFile]['clowder_id'] = "attached to dataset"
-                                writeTaskToDatabase(updatedTask)
->>>>>>> 355de195
                             else:
                                 if datasetMDFile:
                                     logger.info("   [%s] added metadata from .json file" % ds, extra={
